"""
Book Price Tracker - Flask Web Application
Main entry point for the web interface
"""

from flask import Flask, render_template, jsonify, request, make_response
import pandas as pd
from datetime import datetime
import logging
from pathlib import Path
import json
import html
import io
import asyncio

# Import visualization module
try:
    from visualization import generate_dashboard_charts
    CHARTS_AVAILABLE = True
except ImportError:
    CHARTS_AVAILABLE = False
    logging.warning("Visualization module not available - charts will be disabled")

# Initialize Flask app
app = Flask(__name__)
app.config["SECRET_KEY"] = "book-price-tracker-secret-key"

# Setup paths
BASE_DIR = Path(__file__).parent
DATA_DIR = BASE_DIR / "data"
PRICES_CSV = DATA_DIR / "prices.csv"
LOGS_DIR = BASE_DIR / "logs"

# Ensure directories exist
DATA_DIR.mkdir(exist_ok=True)
LOGS_DIR.mkdir(exist_ok=True)

# Setup logging
logging.basicConfig(
    level=logging.INFO,
    format="%(asctime)s - %(name)s - %(levelname)s - %(message)s",
    handlers=[logging.FileHandler(LOGS_DIR / "app.log"), logging.StreamHandler()],
)
logger = logging.getLogger(__name__)


def load_prices_data():
    """Load prices data from CSV file"""
    try:
        if PRICES_CSV.exists():
            # Load with ISBN as string to avoid integer conversion
            df = pd.read_csv(PRICES_CSV, dtype={'isbn': str})
            logger.info(f"Loaded {len(df)} price records from CSV")
            return df
        else:
            logger.warning("prices.csv not found, creating empty DataFrame")
            # Create empty DataFrame with expected columns
            df = pd.DataFrame(columns=["timestamp", "isbn", "book_title", "title", "source", "price", "url", "notes"])
            return df
    except Exception as e:
        logger.error(f"Error loading prices data: {e}")
        return pd.DataFrame(columns=["timestamp", "isbn", "book_title", "title", "source", "price", "url", "notes"])


def create_sample_data():
    """Create sample data if CSV doesn't exist"""
    if not PRICES_CSV.exists():
        sample_data = [
            {
                "timestamp": datetime.now().isoformat(),
                "isbn": "9780134685991",
                "book_title": "Effective Java",
                "title": "Effective Java",
                "source": "BookScouter",
                "price": 45.99,
                "url": "https://bookscouter.com/prices/9780134685991",
                "notes": "Sample data",
            },
            {
                "timestamp": datetime.now().isoformat(),
                "isbn": "9780134685991",
                "book_title": "Effective Java",
                "title": "Effective Java",
                "source": "Christianbook",
                "price": 42.50,
                "url": "https://christianbook.com/...",
                "notes": "Sample data",
            },
        ]
        df = pd.DataFrame(sample_data)
        df.to_csv(PRICES_CSV, index=False)
        logger.info("Created sample prices.csv file")


@app.route("/")
def index():
    """Main dashboard showing price data"""
    try:
        df = load_prices_data()

        # Get latest prices for each ISBN/source combination
        if not df.empty:
            df["timestamp"] = pd.to_datetime(df["timestamp"])
            latest_prices = df.sort_values("timestamp").groupby(["isbn", "source"]).tail(1)

            # Get unique ISBNs
            unique_isbns = df["isbn"].unique().tolist()

            # Convert to dict for template
            prices_data = latest_prices.to_dict("records")

            # Generate charts if available
            charts = {}
            if CHARTS_AVAILABLE:
                try:
                    charts = generate_dashboard_charts(df)
                except Exception as e:
                    logger.error(f"Error generating charts: {e}")
        else:
            prices_data = []
            unique_isbns = []
            charts = {}

        books_file = BASE_DIR / "books.json"
        books = json.loads(books_file.read_bytes()) if books_file.exists() else {}

        return render_template(
            "index.html",
            prices=prices_data,
            books=books,
            total_records=len(df),
            charts=charts,
        )

    except Exception as e:
        logger.error(f"Error in index route: {e}")
        return render_template(
            "index.html", prices=[], books={}, total_records=0, charts={}, error=str(e)
        )


@app.route("/api/prices")
def api_prices():
    """API endpoint to get prices data as JSON"""
    try:
        df = load_prices_data()
        return jsonify(df.to_dict("records"))
    except Exception as e:
        logger.error(f"Error in API prices endpoint: {e}")
        return jsonify({"error": str(e)}), 500


@app.route("/api/prices/<isbn>")
def api_prices_by_isbn(isbn):
    """API endpoint to get prices for a specific ISBN"""
    try:
        df = load_prices_data()
        isbn_data = df[df["isbn"] == isbn]
        return jsonify(isbn_data.to_dict("records"))
    except Exception as e:
        logger.error(f"Error getting prices for ISBN {isbn}: {e}")
        return jsonify({"error": str(e)}), 500


@app.route("/health")
def health():
    """Health check endpoint"""
    return jsonify(
        {
            "status": "healthy",
            "timestamp": datetime.now().isoformat(),
            "csv_exists": PRICES_CSV.exists(),
            "total_records": len(load_prices_data()) if PRICES_CSV.exists() else 0,
        }
    )


@app.route("/admin")
def admin():
    """Admin interface for managing ISBNs"""
    return render_template("admin.html")


@app.route("/api/books")
def get_books():
    """Return all tracked books with their ISBN metadata"""
    try:
        books_file = BASE_DIR / "books.json"
        books = json.loads(books_file.read_bytes()) if books_file.exists() else {}
        return jsonify(books)
    except Exception as e:
        logger.error(f"Error loading books: {e}")
        return jsonify({"error": str(e)}), 500


@app.route("/api/books", methods=["POST"])
def add_book_isbn():
<<<<<<< HEAD
    """Add a new ISBN under a book title or update icon_url if patch_icon is set"""
=======
    """Add a new ISBN under a book title"""
>>>>>>> ba0ea261
    try:
        from scripts.google_books_api import GoogleBooksAPI
        data = request.json or {}
        title = data.get("title", "").strip()
        isbn_input = data.get("isbn", "").strip()
        author = data.get("author", "").strip()
        icon_url = data.get("icon_url", "").strip()
        patch_icon = data.get("patch_icon", False)

        books_file = BASE_DIR / "books.json"
        books = json.loads(books_file.read_bytes()) if books_file.exists() else {}

        if patch_icon and title and isbn_input and icon_url:
            # Only update icon_url for the given ISBN
            isbn_list = books.get(title, [])
            updated = False
            for item in isbn_list:
                if isbn_input in item:
                    item[isbn_input]["icon_url"] = icon_url
                    updated = True
                    break
            if updated:
                books_file.write_text(json.dumps(books, indent=4))
                logger.info(f"Updated icon_url for {isbn_input} under {title}")
                return jsonify({"message": "Icon updated"})
            else:
                return jsonify({"error": "ISBN not found for icon update"}), 404

<<<<<<< HEAD
        books_file = BASE_DIR / "books.json"
        books = json.loads(books_file.read_bytes()) if books_file.exists() else {}

        # Ensure book entry exists
        isbn_list = books.setdefault(title, [])

        # Check if ISBN already present
        for item in isbn_list:
            if isbn_input in item:
                return jsonify({"error": "ISBN already tracked"}), 400

=======
        if not title or not isbn_input:
            return jsonify({"error": "Title and ISBN are required"}), 400

        books_file = BASE_DIR / "books.json"
        books = json.loads(books_file.read_bytes()) if books_file.exists() else {}

        # Ensure book entry exists
        isbn_list = books.setdefault(title, [])

        # Check if ISBN already present
        for item in isbn_list:
            if isbn_input in item:
                return jsonify({"error": "ISBN already tracked"}), 400

>>>>>>> ba0ea261
        isbn_dict = {}
        
        # Helper function to process a single ISBN
        async def process_isbn(isbn):
            result = {"isbn": isbn, "success": False, "error": None, "metadata": None}
            clean_isbn = isbn.replace("-", "").replace(" ", "")
            if len(clean_isbn) not in [10, 13]:
                result["error"] = "Invalid ISBN format"
                return result
            if isbn in isbn_dict:
                result["error"] = "ISBN already being tracked"
                return result
            google_books_api = GoogleBooksAPI()
            metadata_result = {"success": False, "source": "manual"}
            if google_books_api.is_available():
                logger.info(f"Fetching metadata for ISBN {isbn} from Google Books...")
                metadata_result = google_books_api.fetch_book_metadata(isbn)
                metadata_result["source"] = "google_books"
                # Try to fetch Google Books thumbnail/icon
                if metadata_result.get("success") and "imageLinks" in metadata_result:
                    # Already present (future-proof)
                    pass
                elif metadata_result.get("success") and metadata_result.get("isbn13"):
                    # Try to fetch image from Google Books API directly
                    try:
                        # Use Google Books API to get volume info for this ISBN
                        import requests
                        gb_url = f"https://www.googleapis.com/books/v1/volumes?q=isbn:{clean_isbn}"
                        resp = requests.get(gb_url, timeout=10)
                        if resp.status_code == 200:
                            data = resp.json()
                            if data.get("totalItems", 0) > 0:
                                volume_info = data["items"][0]["volumeInfo"]
                                image_links = volume_info.get("imageLinks", {})
                                # Prefer thumbnail, fallback to smallThumbnail
                                icon_url = image_links.get("thumbnail") or image_links.get("smallThumbnail")
                                if icon_url:
                                    metadata_result["icon_url"] = icon_url
                    except Exception as e:
                        logger.warning(f"Could not fetch Google Books icon for {isbn}: {e}")
            else:
                logger.warning("Google Books API not available, adding ISBN without metadata")
                metadata_result = google_books_api.normalize_isbn(isbn)
                metadata_result["source"] = "manual"
            if metadata_result.get("success") or metadata_result.get("isbn13"):
                metadata_result["isbn_input"] = isbn
                logger.info(f"Saved metadata for ISBN {isbn}")
                isbn_dict[isbn] = {
                    "title": metadata_result.get("title", ""),
                    "isbn13": metadata_result.get("isbn13", ""),
                    "isbn10": metadata_result.get("isbn10", ""),
                    "authors": metadata_result.get("authors", []),
                    "year": metadata_result.get("year", ""),
                    "source": metadata_result.get("source", "manual"),
                    "notes": metadata_result.get("notes", ""),
                    "icon_url": metadata_result.get("icon_url", ""),
                }
                result["success"] = True
                result["metadata"] = metadata_result
            else:
                result["error"] = metadata_result.get("error", "Unknown error")
            return result

<<<<<<< HEAD
        added = 0
        if isbn_input:
            result = asyncio.run(process_isbn(isbn_input))
            if result["success"]:
                isbn_list.append({isbn_input: result["metadata"]})
                added = 1
            else:
                return jsonify({"error": result["error"]}), 400
        else:
            # Require author if adding by title only
            if not author:
                return jsonify({"error": "Author is required when adding by title"}), 400
            google_books_api = GoogleBooksAPI()
            search_results = google_books_api.search_by_title_and_author(title, author=author, max_results=5)
            if not search_results:
                return jsonify({"error": "No ISBNs found for title and author"}), 404
            seen = set()
            for item in search_results:
                isbn_candidate = item.get("isbn13") or item.get("isbn10")
                if not isbn_candidate or isbn_candidate in seen:
                    continue
                if any(isbn_candidate in x for x in isbn_list):
                    continue
                result = asyncio.run(process_isbn(isbn_candidate))
                if result["success"]:
                    isbn_list.append({isbn_candidate: result["metadata"]})
                    added += 1
                seen.add(isbn_candidate)
        if added:
            books_file.write_text(json.dumps(books, indent=4))
            logger.info(f"Added {added} ISBNs under {title}")
            return jsonify({"message": f"Added {added} ISBN(s)"})
        else:
            return jsonify({"error": "No ISBNs added"}), 400
=======
        result = asyncio.run(process_isbn(isbn_input))
        if result["success"]:
            isbn_list.append({isbn_input: result["metadata"]})
            books_file.write_text(json.dumps(books, indent=4))
            logger.info(f"Added ISBN {isbn_input} under {title}")
            return jsonify({"message": f"ISBN {isbn_input} added"})
        else:
            return jsonify({"error": result["error"]}), 400
>>>>>>> ba0ea261

    except Exception as e:
        logger.error(f"Error adding ISBN: {e}")
        return jsonify({"error": str(e)}), 500


@app.route("/api/books/<title>/<isbn>", methods=["DELETE"])
def remove_isbn(title, isbn):
    """Remove a specific ISBN from a book"""
    try:
        books_file = BASE_DIR / "books.json"

        if not books_file.exists():
            return jsonify({"error": "No books file found"}), 404

        books = json.loads(books_file.read_bytes())

        if title not in books:
            return jsonify({"error": "Book title not found"}), 404

        isbn_list = books[title]
        new_list = [item for item in isbn_list if isbn not in item]
        if len(new_list) == len(isbn_list):
            return jsonify({"error": "ISBN not found"}), 404

        books[title] = new_list
        books_file.write_text(json.dumps(books, indent=4))

        return jsonify({"message": f"ISBN {isbn} removed from {title}"})

    except Exception as e:
        logger.error(f"Error removing ISBN: {e}")
        return jsonify({"error": str(e)}), 500


@app.route("/api/scrape/<isbn>", methods=["POST"])
def trigger_scrape(isbn):
    """Trigger scraping for a specific ISBN"""
    try:
        from scripts.scraper import scrape_all_sources, save_results_to_csv

        # Load books file and locate metadata
        books = json.loads((BASE_DIR / "books.json").read_bytes())

        isbn_item = None
        book_title = None
        for title, items in books.items():
            for entry in items:
                if isbn in entry:
                    isbn_item = entry[isbn]
                    book_title = title
                    break
            if isbn_item:
                break

        if not isbn_item:
            return jsonify({"error": "ISBN not found"}), 404

        logger.info(
            f"Manual scrape triggered for '{book_title}' ISBN: {isbn}"
        )
        results = scrape_all_sources(isbn_item, book_title)

        if results:
            save_results_to_csv(results)
            return jsonify(
                {"message": f"Scraping completed for {isbn}", "results_count": len(results), "results": results}
            )
        else:
            return jsonify({"message": f"No results found for {isbn}", "results_count": 0})

    except Exception as e:
        logger.error(f"Error during manual scrape: {e}")
        return jsonify({"error": str(e)}), 500


@app.route("/api/scrape/all", methods=["POST"])
async def trigger_bulk_scrape():
    """Trigger bulk scraping for all tracked ISBNs"""
    try:
        from scripts.scraper import scrape_all_isbns, load_isbns_from_file

        # Get list of book/isbn tuples first
        isbns = load_isbns_from_file()

        if not isbns:
            return jsonify({"error": "No ISBNs found to scrape"}), 400

        logger.info(f"Bulk scrape triggered for {len(isbns)} ISBNs")

        # Start the bulk scraping process
        await scrape_all_isbns()

        return jsonify({"message": f"Bulk scraping completed for {len(isbns)} ISBNs", "isbn_count": len(isbns)})

    except Exception as e:
        logger.error(f"Error during bulk scrape: {e}")
        return jsonify({"error": str(e)}), 500


@app.route("/api/prices/recent")
def get_recent_prices():
    """Get recent price records for activity log"""
    try:
        df = load_prices_data()
        if df.empty:
            return jsonify([])

        # Sort by timestamp and get latest 20 records
        df_recent = df.sort_values("timestamp", ascending=False).head(20)

        # Convert to list of dictionaries
        records = df_recent.to_dict("records")
        return jsonify(records)

    except Exception as e:
        logger.error(f"Error loading recent prices: {e}")
        return jsonify({"error": str(e)}), 500


@app.route("/export/csv")
def export_csv():
    """Export prices data as CSV file"""
    try:
        df = load_prices_data()

        output = io.StringIO()
        df.to_csv(output, index=False)
        output.seek(0)

        response = make_response(output.getvalue())
        response.headers["Content-Type"] = "text/csv"
        response.headers["Content-Disposition"] = (
            f"attachment; filename=book_prices_{datetime.now().strftime('%Y%m%d_%H%M%S')}.csv"
        )

        return response
    except Exception as e:
        logger.error(f"Error exporting CSV: {e}")
        return jsonify({"error": str(e)}), 500


def generate_html_price_report(data):
    """Generate a self-contained HTML report from price data"""
    
    # Get current timestamp for report generation
    report_timestamp = datetime.now().strftime("%B %d, %Y at %I:%M %p")
    
    # Start building HTML
    html_content = f"""<!DOCTYPE html>
<html lang="en">
<head>
    <meta charset="UTF-8">
    <meta name="viewport" content="width=device-width, initial-scale=1.0">
    <title>Book Price Report - {datetime.now().strftime('%Y-%m-%d')}</title>
    <style>
        * {{
            box-sizing: border-box;
            margin: 0;
            padding: 0;
        }}
        
        body {{
            font-family: -apple-system, BlinkMacSystemFont, 'Segoe UI', Roboto, Oxygen, Ubuntu, Cantarell, sans-serif;
            line-height: 1.6;
            color: #333;
            background-color: #f8f9fa;
            padding: 20px;
        }}
        
        .container {{
            max-width: 800px;
            margin: 0 auto;
            background: white;
            border-radius: 10px;
            box-shadow: 0 4px 6px rgba(0, 0, 0, 0.1);
            overflow: hidden;
        }}
        
        .header {{
            background: linear-gradient(135deg, #667eea 0%, #764ba2 100%);
            color: white;
            padding: 30px 20px;
            text-align: center;
        }}
        
        .header h1 {{
            font-size: 2.5em;
            margin-bottom: 10px;
            font-weight: 300;
        }}
        
        .header p {{
            opacity: 0.9;
            font-size: 1.1em;
        }}
        
        .content {{
            padding: 20px;
        }}
        
        .book-section {{
            margin-bottom: 40px;
            border-bottom: 2px solid #eee;
            padding-bottom: 30px;
        }}
        
        .book-section:last-child {{
            border-bottom: none;
            margin-bottom: 0;
        }}
        
        .book-title {{
            font-size: 1.8em;
            font-weight: 600;
            color: #2c3e50;
            margin-bottom: 10px;
            border-left: 4px solid #667eea;
            padding-left: 15px;
        }}
        
        .book-meta {{
            color: #7f8c8d;
            margin-bottom: 20px;
            font-size: 0.9em;
        }}
        
        .best-price {{
            background: linear-gradient(135deg, #667eea 0%, #764ba2 100%);
            color: white;
            padding: 20px;
            border-radius: 8px;
            margin-bottom: 20px;
            text-align: center;
        }}
        
        .best-price h3 {{
            margin-bottom: 10px;
            font-size: 1.2em;
        }}
        
        .best-price .price {{
            font-size: 2.2em;
            font-weight: bold;
            margin-bottom: 10px;
        }}
        
        .best-price .source {{
            opacity: 0.9;
            margin-bottom: 15px;
        }}
        
        .best-price a {{
            display: inline-block;
            background: rgba(255, 255, 255, 0.2);
            color: white;
            padding: 12px 24px;
            border-radius: 25px;
            text-decoration: none;
            font-weight: 500;
            transition: all 0.3s ease;
            border: 2px solid rgba(255, 255, 255, 0.3);
        }}
        
        .best-price a:hover {{
            background: rgba(255, 255, 255, 0.3);
            transform: translateY(-2px);
        }}
        
        .all-prices {{
            margin-top: 20px;
        }}
        
        .all-prices h4 {{
            color: #34495e;
            margin-bottom: 15px;
            font-size: 1.1em;
        }}
        
        .price-grid {{
            display: grid;
            gap: 12px;
        }}
        
        .price-item {{
            background: #f8f9fa;
            border: 1px solid #e9ecef;
            border-radius: 6px;
            padding: 15px;
            transition: all 0.3s ease;
        }}
        
        .price-item:hover {{
            background: #e9ecef;
            border-color: #667eea;
            transform: translateY(-1px);
        }}
        
        .price-header {{
            display: flex;
            justify-content: space-between;
            align-items: center;
            margin-bottom: 8px;
        }}
        
        .source-name {{
            font-weight: 600;
            color: #2c3e50;
        }}
        
        .price-value {{
            font-size: 1.3em;
            font-weight: bold;
            color: #27ae60;
        }}
        
        .price-link {{
            display: inline-block;
            color: #667eea;
            text-decoration: none;
            font-size: 0.9em;
            margin-top: 5px;
            padding: 6px 12px;
            background: rgba(102, 126, 234, 0.1);
            border-radius: 4px;
            transition: all 0.3s ease;
        }}
        
        .price-link:hover {{
            background: rgba(102, 126, 234, 0.2);
            color: #5a6cb8;
        }}
        
        .no-price {{
            color: #e74c3c;
            font-style: italic;
        }}
        
        .summary {{
            background: #e8f4fd;
            border-left: 4px solid #3498db;
            padding: 20px;
            margin-bottom: 30px;
            border-radius: 0 6px 6px 0;
        }}
        
        .summary h3 {{
            color: #2c3e50;
            margin-bottom: 10px;
        }}
        
        .summary-stats {{
            display: grid;
            grid-template-columns: repeat(auto-fit, minmax(150px, 1fr));
            gap: 15px;
            margin-top: 15px;
        }}
        
        .stat-item {{
            text-align: center;
            padding: 10px;
            background: white;
            border-radius: 6px;
        }}
        
        .stat-value {{
            font-size: 1.5em;
            font-weight: bold;
            color: #667eea;
        }}
        
        .stat-label {{
            color: #7f8c8d;
            font-size: 0.9em;
        }}
        
        .footer {{
            text-align: center;
            padding: 20px;
            background: #f8f9fa;
            color: #7f8c8d;
            font-size: 0.9em;
        }}
        
        @media (max-width: 600px) {{
            body {{
                padding: 10px;
            }}
            
            .header h1 {{
                font-size: 2em;
            }}
            
            .book-title {{
                font-size: 1.5em;
            }}
            
            .best-price .price {{
                font-size: 1.8em;
            }}
            
            .summary-stats {{
                grid-template-columns: repeat(2, 1fr);
            }}
        }}
    </style>
</head>
<body>
    <div class="container">
        <div class="header">
            <h1>📚 Book Price Report</h1>
            <p>Generated on {report_timestamp}</p>
        </div>
        
        <div class="content">"""
    
    # Add summary statistics
    total_books = len(data)
    total_sources = set()
    all_prices = []
    
    for isbn_data in data.values():
        for price_record in isbn_data['prices']:
            if price_record.get('success') == 'True' and price_record.get('price'):
                total_sources.add(price_record['source'])
                all_prices.append(price_record['price'])
    
    avg_price = sum(all_prices) / len(all_prices) if all_prices else 0
    min_price = min(all_prices) if all_prices else 0
    max_price = max(all_prices) if all_prices else 0
    
    html_content += f"""
            <div class="summary">
                <h3>📊 Report Summary</h3>
                <p>Latest pricing information for all tracked books</p>
                <div class="summary-stats">
                    <div class="stat-item">
                        <div class="stat-value">{total_books}</div>
                        <div class="stat-label">Books Tracked</div>
                    </div>
                    <div class="stat-item">
                        <div class="stat-value">{len(total_sources)}</div>
                        <div class="stat-label">Price Sources</div>
                    </div>
                    <div class="stat-item">
                        <div class="stat-value">${avg_price:.2f}</div>
                        <div class="stat-label">Average Price</div>
                    </div>
                    <div class="stat-item">
                        <div class="stat-value">${min_price:.2f} - ${max_price:.2f}</div>
                        <div class="stat-label">Price Range</div>
                    </div>
                </div>
            </div>"""
    
    # Process each book
    for isbn, book_data in data.items():
        title = html.escape(book_data['title'])
        
        # Get latest prices from each source (successful ones only)
        latest_prices = []
        for price_record in book_data['prices']:
            if price_record.get('success') == 'True' and price_record.get('price') is not None:
                latest_prices.append(price_record)
        
        # Sort by timestamp to get the most recent from each source
        price_by_source = {}
        for price in latest_prices:
            source = price['source']
            timestamp = price['timestamp']
            if source not in price_by_source or timestamp > price_by_source[source]['timestamp']:
                price_by_source[source] = price
        
        current_prices = list(price_by_source.values())
        
        # Find best price
        best_price = None
        if current_prices:
            best_price = min(current_prices, key=lambda x: x['price'])
        
        html_content += f"""
            <div class="book-section">
                <h2 class="book-title">{title}</h2>
                <div class="book-meta">
                    ISBN: {html.escape(isbn)} • Last Updated: {book_data.get('latest_update', 'Unknown')}
                </div>"""
        
        if best_price:
            best_url = html.escape(best_price['url']) if best_price.get('url') else '#'
            best_source = html.escape(best_price['source'])
            
            html_content += f"""
                <div class="best-price">
                    <h3>🏆 Best Price Found</h3>
                    <div class="price">${best_price['price']:.2f}</div>
                    <div class="source">from {best_source}</div>
                    <a href="{best_url}" target="_blank">🛒 View Deal</a>
                </div>"""
        
        if current_prices:
            html_content += """
                <div class="all-prices">
                    <h4>💰 All Current Prices</h4>
                    <div class="price-grid">"""
            
            # Sort prices by value
            sorted_prices = sorted(current_prices, key=lambda x: x['price'])
            
            for price in sorted_prices:
                source = html.escape(price['source'])
                price_val = price['price']
                url = html.escape(price.get('url', '')) if price.get('url') else '#'
                
                # Highlight if this is the best price
                extra_class = ' style="border-color: #667eea; border-width: 2px;"' if price == best_price else ''
                
                html_content += f"""
                        <div class="price-item"{extra_class}>
                            <div class="price-header">
                                <span class="source-name">{source}</span>
                                <span class="price-value">${price_val:.2f}</span>
                            </div>
                            <a href="{url}" target="_blank" class="price-link">🔗 View on {source}</a>
                        </div>"""
            
            html_content += """
                    </div>
                </div>"""
        else:
            html_content += """
                <div class="all-prices">
                    <p class="no-price">⚠️ No current pricing data available</p>
                </div>"""
        
        html_content += """
            </div>"""
    
    # Close HTML
    html_content += """
        </div>
        
        <div class="footer">
            <p>📱 This report works on all devices • Generated by BooksFindr Price Tracker</p>
            <p>Tap any "View Deal" or "View on [Source]" link to open the book's page</p>
        </div>
    </div>
</body>
</html>"""
    
    return html_content


@app.route("/export/html")
def export_html():
    """Export prices data as a self-contained HTML report"""
    try:
        df = load_prices_data()
        
        if df.empty:
            return jsonify({"error": "No data available for report"}), 400
        
        # Process data for the report
        result = {}
        
        for isbn in df["isbn"].unique():
            isbn_data = df[df["isbn"] == isbn]
            
            # Get book title - prioritize ISBNdb metadata over price data
            title = "Unknown Title"
            try:
                isbn_metadata = json.loads((BASE_DIR / "isbns.json").read_bytes())
                metadata = isbn_metadata.get(str(isbn))
                if metadata and metadata.get("title"):
                    title = str(metadata["title"])
                else:
                    price_title_data = isbn_data[isbn_data["title"].notna() & (isbn_data["title"] != "")]
                    if len(price_title_data) > 0:
                        title = str(price_title_data["title"].iloc[0])
            except Exception as e:
                logger.warning(f"Error getting title for {isbn}: {e}")
                price_title_data = isbn_data[isbn_data["title"].notna() & (isbn_data["title"] != "")]
                if len(price_title_data) > 0:
                    title = str(price_title_data["title"].iloc[0])
            
            isbn_stats = {
                "isbn": str(isbn),
                "title": str(title),
                "latest_update": str(isbn_data["timestamp"].max()) if not isbn_data["timestamp"].isna().all() else None,
                "prices": [],
            }
            
            # Add individual price records
            for _, row in isbn_data.iterrows():
                price_record = {
                    "source": str(row["source"]) if pd.notna(row["source"]) else "",
                    "price": float(row["price"]) if row["price"] and str(row["price"]).replace(".", "").isdigit() else None,
                    "url": str(row["url"]) if pd.notna(row["url"]) else "",
                    "timestamp": str(row["timestamp"]) if pd.notna(row["timestamp"]) else "",
                    "success": str(row["success"]) if pd.notna(row["success"]) else "False",
                }
                isbn_stats["prices"].append(price_record)
            
            result[str(isbn)] = isbn_stats
        
        # Generate HTML report
        html_content = generate_html_price_report(result)
        
        # Create response
        response = make_response(html_content)
        response.headers["Content-Type"] = "text/html; charset=utf-8"
        response.headers["Content-Disposition"] = (
            f"attachment; filename=book_price_report_{datetime.now().strftime('%Y%m%d_%H%M%S')}.html"
        )
        
        return response
        
    except Exception as e:
        logger.error(f"Error generating HTML report: {e}")
        return jsonify({"error": str(e)}), 500


@app.route("/api/summary")
def api_summary():
    """API endpoint to get summary statistics"""
    try:
        df = load_prices_data()

        if df.empty:
            return jsonify({"message": "No data available"})

        # Calculate statistics
        price_data = df[df["price"].notna() & (df["price"] != "")]

        if not price_data.empty:
            price_data["price"] = pd.to_numeric(price_data["price"], errors="coerce")
            price_data = price_data[price_data["price"].notna()]

            summary = {
                "total_records": len(df),
                "unique_books": df["isbn"].nunique(),
                "unique_sources": df["source"].nunique(),
                "price_stats": {
                    "min": float(price_data["price"].min()) if not price_data.empty else 0,
                    "max": float(price_data["price"].max()) if not price_data.empty else 0,
                    "mean": float(price_data["price"].mean()) if not price_data.empty else 0,
                    "median": float(price_data["price"].median()) if not price_data.empty else 0,
                },
                "success_rate": len(df[df["success"] == "True"]) / len(df) * 100 if len(df) > 0 else 0,
                "last_updated": df["timestamp"].max() if "timestamp" in df.columns else None,
            }
        else:
            summary = {
                "total_records": len(df),
                "unique_books": df["isbn"].nunique(),
                "unique_sources": df["source"].nunique(),
                "price_stats": {"min": 0, "max": 0, "mean": 0, "median": 0},
                "success_rate": 0,
                "last_updated": None,
            }

        return jsonify(summary)
    except Exception as e:
        logger.error(f"Error generating summary: {e}")
        return jsonify({"error": str(e)}), 500


@app.route("/api/prices-by-isbn")
def api_prices_by_isbn_grouped():
    """API endpoint to get prices grouped by ISBN with statistics"""
    try:

        df = load_prices_data()

        if df.empty:
            return jsonify({"message": "No data available", "data": {}})        # Group by ISBN and calculate statistics
        result = {}

        for isbn in df["isbn"].unique():
            isbn_data = df[df["isbn"] == isbn]

            # Get the most recent record for each source to calculate current min/max/avg prices
            isbn_data_sorted = isbn_data.sort_values("timestamp", ascending=False)
            latest_by_source = isbn_data_sorted.groupby("source").first().reset_index()            # Get valid prices from most recent records only (non-null, non-empty, successful)
            valid_latest_prices = latest_by_source[
                (latest_by_source["price"].notna()) & 
                (latest_by_source["price"] != "") &
                (latest_by_source["success"])
            ]
            
            if not valid_latest_prices.empty:
                valid_prices_numeric = pd.to_numeric(valid_latest_prices["price"], errors="coerce")
                valid_prices_numeric = valid_prices_numeric[valid_prices_numeric.notna()]
            else:
                valid_prices_numeric = pd.Series([])# Get book title - prioritize ISBNdb metadata over price data
            title = "Unknown Title"
            try:
                # First try to get title from ISBNdb metadata
                isbn_metadata = json.loads((BASE_DIR / "isbns.json").read_bytes())
                metadata = isbn_metadata.get(str(isbn))
                if metadata and metadata.get("title"):
                    title = str(metadata["title"])
                    logger.info(f"Using ISBNdb title for {isbn}: {title}")
                else:
                    # Fallback to title from price data
                    price_title_data = isbn_data[isbn_data["title"].notna() & (isbn_data["title"] != "")]
                    if len(price_title_data) > 0:
                        title = str(price_title_data["title"].iloc[0])
                        logger.info(f"Using price data title for {isbn}: {title}")
                    else:
                        logger.warning(f"No title found for {isbn}")
            except Exception as e:
                logger.warning(f"Error getting title for {isbn}: {e}")
                # Fallback to title from price data
                price_title_data = isbn_data[isbn_data["title"].notna() & (isbn_data["title"] != "")]
                if len(price_title_data) > 0:
                    title = str(price_title_data["title"].iloc[0])  # Calculate statistics
            isbn_stats = {
                "isbn": str(isbn),
                "title": str(title),
                "total_records": int(len(isbn_data)),
                "successful_records": int(len(isbn_data[isbn_data["success"] == "True"])),
                "sources": [str(source) for source in isbn_data["source"].unique().tolist()],
                "latest_update": str(isbn_data["timestamp"].max()) if not isbn_data["timestamp"].isna().all() else None,
                "prices": [],
            }

            if not valid_prices_numeric.empty:
                isbn_stats.update(
                    {
                        "min_price": float(valid_prices_numeric.min()),
                        "max_price": float(valid_prices_numeric.max()),
                        "avg_price": float(valid_prices_numeric.mean()),
                        "price_count": int(len(valid_prices_numeric)),
                    }
                )
            else:
                isbn_stats.update({"min_price": None, "max_price": None, "avg_price": None, "price_count": 0})

            # Add individual price records
            for _, row in isbn_data.iterrows():
                price_record = {
                    "source": str(row["source"]) if pd.notna(row["source"]) else "",
                    "price": float(row["price"])
                    if row["price"] and str(row["price"]).replace(".", "").isdigit()
                    else None,
                    "url": str(row["url"]) if pd.notna(row["url"]) else "",
                    "timestamp": str(row["timestamp"]) if pd.notna(row["timestamp"]) else "",
                    "success": str(row["success"]) if pd.notna(row["success"]) else "False",
                    "notes": str(row["notes"]) if pd.notna(row["notes"]) else "",
                }
                isbn_stats["prices"].append(price_record)

            result[str(isbn)] = isbn_stats

        return jsonify({"data": result, "total_isbns": len(result)})

    except Exception as e:
        logger.error(f"Error generating grouped ISBN data: {e}")
        return jsonify({"error": str(e)}), 500


# Image Management Routes
@app.route("/api/images/<isbn>")
def get_isbn_images(isbn):
    """Get existing images for an ISBN"""
    try:
        from scripts.image_downloader import get_existing_image_info
        images = get_existing_image_info(isbn)
        return jsonify({"isbn": isbn, "images": images})
    except Exception as e:
        logger.error(f"Error getting images for ISBN {isbn}: {e}")
        return jsonify({"error": str(e)}), 500


@app.route("/api/images/<isbn>/<source>", methods=["POST"])
def download_image_for_isbn(isbn, source):
    """Download image for ISBN from specific source"""
    try:
        from scripts.image_downloader import download_image_for_isbn_source
        
        # Get the URL for this ISBN and source from price data
        df = load_prices_data()
        if df.empty:
            return jsonify({"error": "No price data available"}), 404
            
        # Find the most recent successful record for this ISBN and source
        isbn_source_data = df[(df["isbn"] == isbn) & (df["source"].str.lower() == source.lower())]
        if isbn_source_data.empty:
            return jsonify({"error": f"No data found for ISBN {isbn} and source {source}"}), 404
            
        # Get the most recent record with a URL
        recent_data = isbn_source_data[isbn_source_data["url"].notna() & (isbn_source_data["url"] != "")]
        if recent_data.empty:
            return jsonify({"error": f"No URL found for ISBN {isbn} and source {source}"}), 404
            
        latest_record = recent_data.sort_values("timestamp", ascending=False).iloc[0]
        url = latest_record["url"]
        
        # Download the image
        result = download_image_for_isbn_source(isbn, source, url)
        
        if result["success"]:
            return jsonify({
                "message": f"Image downloaded successfully for {isbn} from {source}",
                "result": result
            })
        else:
            return jsonify({
                "error": f"Failed to download image: {result.get('error', 'Unknown error')}",
                "result": result
            }), 400
            
    except Exception as e:
        logger.error(f"Error downloading image for ISBN {isbn} from {source}: {e}")
        return jsonify({"error": str(e)}), 500


@app.route("/api/images/cleanup", methods=["POST"])
def cleanup_images():
    """Clean up old image files"""
    try:
        from scripts.image_downloader import cleanup_old_images
        
        days_old = request.json.get("days_old", 30) if request.json else 30
        result = cleanup_old_images(days_old)
        
        if result["success"]:
            return jsonify({
                "message": f"Cleanup completed. Deleted {result['deleted_count']} files.",
                "result": result
            })
        else:
            return jsonify({
                "error": f"Cleanup failed: {result.get('error', 'Unknown error')}",
                "result": result
            }), 500
            
    except Exception as e:
        logger.error(f"Error during image cleanup: {e}")
        return jsonify({"error": str(e)}), 500


if __name__ == "__main__":
    logger.info("Starting Book Price Tracker Flask app")

    # Create sample data if needed
    create_sample_data()

    # Run the app
    app.run(debug=True, host="127.0.0.1", port=5000)<|MERGE_RESOLUTION|>--- conflicted
+++ resolved
@@ -55,6 +55,7 @@
         else:
             logger.warning("prices.csv not found, creating empty DataFrame")
             # Create empty DataFrame with expected columns
+            df = pd.DataFrame(columns=["timestamp", "isbn", "book_title", "title", "source", "price", "url", "notes"])
             df = pd.DataFrame(columns=["timestamp", "isbn", "book_title", "title", "source", "price", "url", "notes"])
             return df
     except Exception as e:
@@ -195,11 +196,7 @@
 
 @app.route("/api/books", methods=["POST"])
 def add_book_isbn():
-<<<<<<< HEAD
     """Add a new ISBN under a book title or update icon_url if patch_icon is set"""
-=======
-    """Add a new ISBN under a book title"""
->>>>>>> ba0ea261
     try:
         from scripts.google_books_api import GoogleBooksAPI
         data = request.json or {}
@@ -228,7 +225,6 @@
             else:
                 return jsonify({"error": "ISBN not found for icon update"}), 404
 
-<<<<<<< HEAD
         books_file = BASE_DIR / "books.json"
         books = json.loads(books_file.read_bytes()) if books_file.exists() else {}
 
@@ -240,22 +236,6 @@
             if isbn_input in item:
                 return jsonify({"error": "ISBN already tracked"}), 400
 
-=======
-        if not title or not isbn_input:
-            return jsonify({"error": "Title and ISBN are required"}), 400
-
-        books_file = BASE_DIR / "books.json"
-        books = json.loads(books_file.read_bytes()) if books_file.exists() else {}
-
-        # Ensure book entry exists
-        isbn_list = books.setdefault(title, [])
-
-        # Check if ISBN already present
-        for item in isbn_list:
-            if isbn_input in item:
-                return jsonify({"error": "ISBN already tracked"}), 400
-
->>>>>>> ba0ea261
         isbn_dict = {}
         
         # Helper function to process a single ISBN
@@ -319,7 +299,6 @@
                 result["error"] = metadata_result.get("error", "Unknown error")
             return result
 
-<<<<<<< HEAD
         added = 0
         if isbn_input:
             result = asyncio.run(process_isbn(isbn_input))
@@ -354,16 +333,6 @@
             return jsonify({"message": f"Added {added} ISBN(s)"})
         else:
             return jsonify({"error": "No ISBNs added"}), 400
-=======
-        result = asyncio.run(process_isbn(isbn_input))
-        if result["success"]:
-            isbn_list.append({isbn_input: result["metadata"]})
-            books_file.write_text(json.dumps(books, indent=4))
-            logger.info(f"Added ISBN {isbn_input} under {title}")
-            return jsonify({"message": f"ISBN {isbn_input} added"})
-        else:
-            return jsonify({"error": result["error"]}), 400
->>>>>>> ba0ea261
 
     except Exception as e:
         logger.error(f"Error adding ISBN: {e}")
